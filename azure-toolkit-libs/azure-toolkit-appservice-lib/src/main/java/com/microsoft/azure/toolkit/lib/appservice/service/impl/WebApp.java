/*
 * Copyright (c) Microsoft Corporation. All rights reserved.
 * Licensed under the MIT License. See License.txt in the project root for license information.
 */
package com.microsoft.azure.toolkit.lib.appservice.service.impl;

<<<<<<< HEAD
=======
import com.azure.core.management.exception.ManagementException;
import com.azure.core.util.logging.ClientLogger;
>>>>>>> 7da8e9f5
import com.azure.resourcemanager.AzureResourceManager;
import com.azure.resourcemanager.appservice.models.AppServicePlan;
import com.azure.resourcemanager.appservice.models.DeployOptions;
import com.azure.resourcemanager.appservice.models.WebApp.DefinitionStages;
import com.azure.resourcemanager.appservice.models.WebApp.Update;
import com.azure.resourcemanager.resources.models.ResourceGroup;
import com.microsoft.azure.toolkit.lib.Azure;
import com.microsoft.azure.toolkit.lib.appservice.AzureAppService;
import com.microsoft.azure.toolkit.lib.appservice.entity.AppServicePlanEntity;
import com.microsoft.azure.toolkit.lib.appservice.entity.WebAppDeploymentSlotEntity;
import com.microsoft.azure.toolkit.lib.appservice.entity.WebAppEntity;
import com.microsoft.azure.toolkit.lib.appservice.model.DeployType;
import com.microsoft.azure.toolkit.lib.appservice.model.DockerConfiguration;
import com.microsoft.azure.toolkit.lib.appservice.model.Runtime;
import com.microsoft.azure.toolkit.lib.appservice.service.AbstractAppServiceCreator;
import com.microsoft.azure.toolkit.lib.appservice.service.AbstractAppServiceUpdater;
import com.microsoft.azure.toolkit.lib.appservice.service.IAppServicePlan;
import com.microsoft.azure.toolkit.lib.appservice.service.IWebApp;
import com.microsoft.azure.toolkit.lib.appservice.service.IWebAppDeploymentSlot;
import com.microsoft.azure.toolkit.lib.common.exception.AzureToolkitRuntimeException;
import com.microsoft.azure.toolkit.lib.common.utils.TextUtils;
import org.apache.commons.lang3.StringUtils;

import javax.annotation.Nonnull;
import javax.annotation.Nullable;
import java.io.File;
import java.util.List;
import java.util.Objects;
import java.util.stream.Collectors;

<<<<<<< HEAD
public class WebApp extends AbstractAppService<com.azure.resourcemanager.appservice.models.WebApp> implements IWebApp {

=======
public class WebApp implements IWebApp {
    private static final ClientLogger LOGGER = new ClientLogger(WebApp.class);
>>>>>>> 7da8e9f5
    private static final String UNSUPPORTED_OPERATING_SYSTEM = "Unsupported operating system %s";
    private WebAppEntity entity;

    private final AzureResourceManager azureClient;
    private com.azure.resourcemanager.appservice.models.WebApp remote;

    public WebApp(WebAppEntity entity, AzureResourceManager azureClient) {
        this.entity = entity;
        this.azureClient = azureClient;
    }

    @Override
    public WebAppEntity entity() {
        return entity;
    }

    @Override
    public IAppServicePlan plan() {
        return Azure.az(AzureAppService.class).appServicePlan(getRemoteResource().appServicePlanId());
    }

    @Override
    public WebAppCreator create() {
        return new WebAppCreator();
    }

    @Override
    protected com.azure.resourcemanager.appservice.models.WebApp remote() {
        if (remote == null) {
            remote = StringUtils.isNotEmpty(entity.getId()) ?
                    azureClient.webApps().getById(entity.getId()) :
                    azureClient.webApps().getByResourceGroup(entity.getResourceGroup(), entity.getName());
            entity = AppServiceUtils.fromWebApp(remote);
        }
        return remote;
    }

    @Override
    public void delete() {
        azureClient.webApps().deleteById(getRemoteResource().id());
    }

    @Override
    public void deploy(@Nonnull DeployType deployType, @Nonnull File targetFile, @Nullable String targetPath) {
        final DeployOptions options = new DeployOptions().withPath(targetPath);
<<<<<<< HEAD
        getRemoteResource().deploy(com.azure.resourcemanager.appservice.models.DeployType.fromString(deployType.getValue()), targetFile, options);
=======
        LOGGER.info(String.format("Deploying (%s)[%s] %s ...", TextUtils.cyan(targetFile.toString()),
                TextUtils.cyan(deployType.toString()),
                StringUtils.isBlank(targetPath) ? "" : (" to " + TextUtils.green(targetPath))));
        getWebAppInner().deploy(com.azure.resourcemanager.appservice.models.DeployType.fromString(deployType.getValue()), targetFile, options);
    }

    @Override
    public boolean exists() {
        refreshWebAppInner();
        return webAppInner != null;
    }

    @Override
    public String hostName() {
        return getWebAppInner().defaultHostname();
    }

    @Override
    public String state() {
        return getWebAppInner().state();
    }

    @Override
    public PublishingProfile getPublishingProfile() {
        final com.azure.resourcemanager.appservice.models.PublishingProfile publishingProfile = getWebAppInner().getPublishingProfile();
        return PublishingProfile.createFromServiceModel(publishingProfile);
    }

    @Override
    public DiagnosticConfig getDiagnosticConfig() {
        return AppServiceUtils.fromWebAppDiagnosticLogs(getWebAppInner().diagnosticLogsConfig());
    }

    @Override
    public Flux<String> streamAllLogsAsync() {
        return getWebAppInner().streamAllLogsAsync();
    }

    @Override
    public Runtime getRuntime() {
        return AppServiceUtils.getRuntimeFromWebApp(getWebAppInner());
>>>>>>> 7da8e9f5
    }

    @Override
    public WebAppUpdater update() {
        return new WebAppUpdater();
    }

    @Override
    public IWebAppDeploymentSlot deploymentSlot(String slotName) {
        final WebAppDeploymentSlotEntity slotEntity = WebAppDeploymentSlotEntity.builder().name(slotName)
            .resourceGroup(getRemoteResource().resourceGroupName())
            .webappName(getRemoteResource().name()).build();
        return new WebAppDeploymentSlot(slotEntity, azureClient);
    }

    @Override
    public List<IWebAppDeploymentSlot> deploymentSlots() {
        return getRemoteResource().deploymentSlots().list().stream()
            .map(slot -> new WebAppDeploymentSlot(WebAppDeploymentSlotEntity.builder().id(slot.id()).build(), azureClient))
            .collect(Collectors.toList());
    }

    public class WebAppCreator extends AbstractAppServiceCreator<WebApp> {
        // todo: Add validation for required parameters
        @Override
        public WebApp commit() {
            final DefinitionStages.Blank blank = WebApp.this.azureClient.webApps().define(getName());
            final Runtime runtime = getRuntime();
            final AppServicePlan appServicePlan = AppServiceUtils.getAppServicePlan(getAppServicePlanEntity(), azureClient);
            final ResourceGroup resourceGroup = WebApp.this.azureClient.resourceGroups().getByName(getResourceGroup());
            final DefinitionStages.WithCreate withCreate;
            switch (runtime.getOperatingSystem()) {
                case LINUX:
                    withCreate = createLinuxWebApp(blank, resourceGroup, appServicePlan, runtime);
                    break;
                case WINDOWS:
                    withCreate = createWindowsWebApp(blank, resourceGroup, appServicePlan, runtime);
                    break;
                case DOCKER:
                    final DockerConfiguration dockerConfiguration = getDockerConfiguration().get();
                    withCreate = createDockerWebApp(blank, resourceGroup, appServicePlan, dockerConfiguration);
                    break;
                default:
                    throw new AzureToolkitRuntimeException(String.format(UNSUPPORTED_OPERATING_SYSTEM, runtime.getOperatingSystem()));
            }
            if (getAppSettings() != null && getAppSettings().isPresent()) {
                // todo: support remove app settings
                withCreate.withAppSettings(getAppSettings().get());
            }
            if (getDiagnosticConfig() != null && getDiagnosticConfig().isPresent()) {
                AppServiceUtils.defineDiagnosticConfigurationForWebAppBase(withCreate, getDiagnosticConfig().get());
            }
            WebApp.this.remote = withCreate.create();
            WebApp.this.entity = AppServiceUtils.fromWebApp(WebApp.this.remote);
            return WebApp.this;
        }

        DefinitionStages.WithCreate createWindowsWebApp(DefinitionStages.Blank blank, ResourceGroup resourceGroup, AppServicePlan appServicePlan,
                                                        Runtime runtime) {
            return (DefinitionStages.WithCreate) blank.withExistingWindowsPlan(appServicePlan)
                .withExistingResourceGroup(resourceGroup)
                .withJavaVersion(AppServiceUtils.toWindowsJavaVersion(runtime))
                .withWebContainer(AppServiceUtils.toWindowsWebContainer(runtime));
        }

        DefinitionStages.WithCreate createLinuxWebApp(DefinitionStages.Blank blank, ResourceGroup resourceGroup, AppServicePlan appServicePlan,
                                                      Runtime runtime) {
            return blank.withExistingLinuxPlan(appServicePlan)
                .withExistingResourceGroup(resourceGroup)
                .withBuiltInImage(AppServiceUtils.toLinuxRuntimeStack(runtime));
        }

        DefinitionStages.WithCreate createDockerWebApp(DefinitionStages.Blank blank, ResourceGroup resourceGroup, AppServicePlan appServicePlan,
                                                       DockerConfiguration dockerConfiguration) {
            final DefinitionStages.WithLinuxAppFramework withLinuxAppFramework =
                    blank.withExistingLinuxPlan(appServicePlan).withExistingResourceGroup(resourceGroup);
            final DefinitionStages.WithStartUpCommand withStartUpCommand;
            if (StringUtils.isAllEmpty(dockerConfiguration.getUserName(), dockerConfiguration.getPassword())) {
                withStartUpCommand = withLinuxAppFramework.withPublicDockerHubImage(dockerConfiguration.getImage());
            } else if (StringUtils.isEmpty(dockerConfiguration.getRegistryUrl())) {
                withStartUpCommand = withLinuxAppFramework.withPrivateDockerHubImage(dockerConfiguration.getImage())
                        .withCredentials(dockerConfiguration.getUserName(), dockerConfiguration.getPassword());
            } else {

                withStartUpCommand = withLinuxAppFramework.withPrivateRegistryImage(dockerConfiguration.getImage(), dockerConfiguration.getRegistryUrl())
                        .withCredentials(dockerConfiguration.getUserName(), dockerConfiguration.getPassword());
            }
            return withStartUpCommand.withStartUpCommand(dockerConfiguration.getStartUpCommand());
        }
    }

    public class WebAppUpdater extends AbstractAppServiceUpdater<WebApp> {
        public static final String CAN_NOT_UPDATE_EXISTING_APP_SERVICE_OS = "Can not update the operation system for existing app service";
        private boolean modified = false;

        @Override
        public WebApp commit() {
            Update update = getRemoteResource().update();
            if (getAppServicePlan() != null && getAppServicePlan().isPresent()) {
                update = updateAppServicePlan(update, getAppServicePlan().get());
            }
            if (getRuntime() != null && getRuntime().isPresent()) {
                update = updateRuntime(update, getRuntime().get());
            }
            if (getAppSettings() != null && getAppSettings().isPresent()) {
                // todo: enhance app settings update, as now we could only add new app settings but can not remove existing values
                modified = true;
                update.withAppSettings(getAppSettings().get());
            }
            if (getDiagnosticConfig() != null && getDiagnosticConfig().isPresent()) {
                modified = true;
                AppServiceUtils.updateDiagnosticConfigurationForWebAppBase(update, getDiagnosticConfig().get());
            }
            if (modified) {
                WebApp.this.remote = update.apply();
            }
            WebApp.this.entity = AppServiceUtils.fromWebApp(WebApp.this.remote);
            return WebApp.this;
        }

        private Update updateAppServicePlan(Update update, AppServicePlanEntity newServicePlan) {
            final String servicePlanId = getRemoteResource().appServicePlanId();
            final AppServicePlanEntity currentServicePlan = Azure.az(AzureAppService.class).appServicePlan(servicePlanId).entity();
            if (StringUtils.equalsIgnoreCase(currentServicePlan.getId(), newServicePlan.getId()) ||
                (StringUtils.equalsIgnoreCase(currentServicePlan.getName(), newServicePlan.getName()) &&
                    StringUtils.equalsIgnoreCase(currentServicePlan.getResourceGroup(), newServicePlan.getResourceGroup()))) {
                return update;
            }
            final AppServicePlan newPlanServiceModel = AppServiceUtils.getAppServicePlan(newServicePlan, azureClient);
            if (newPlanServiceModel == null) {
                throw new AzureToolkitRuntimeException("Target app service plan not exists");
            }
            modified = true;
            return update.withExistingAppServicePlan(newPlanServiceModel);
        }

        private Update updateRuntime(Update update, Runtime newRuntime) {
            final Runtime current = WebApp.this.getRuntime();
            if (Objects.equals(current, newRuntime)) {
                return update;
            }
            if (current.getOperatingSystem() != newRuntime.getOperatingSystem()) {
                throw new AzureToolkitRuntimeException(CAN_NOT_UPDATE_EXISTING_APP_SERVICE_OS);
            }
            modified = true;
            switch (newRuntime.getOperatingSystem()) {
                case LINUX:
                    return update.withBuiltInImage(AppServiceUtils.toLinuxRuntimeStack(newRuntime));
                case WINDOWS:
                    return (Update) update.withJavaVersion(AppServiceUtils.toWindowsJavaVersion(newRuntime))
                        .withWebContainer(AppServiceUtils.toWindowsWebContainer(newRuntime));
                case DOCKER:
                    final DockerConfiguration dockerConfiguration = getDockerConfiguration().get();
                    final com.azure.resourcemanager.appservice.models.WebApp.UpdateStages.WithStartUpCommand withStartUpCommand;
                    if (StringUtils.isAllEmpty(dockerConfiguration.getUserName(), dockerConfiguration.getPassword())) {
                        withStartUpCommand = update.withPublicDockerHubImage(dockerConfiguration.getImage());
                    } else if (StringUtils.isEmpty(dockerConfiguration.getRegistryUrl())) {
                        withStartUpCommand = update.withPrivateDockerHubImage(dockerConfiguration.getImage())
                                .withCredentials(dockerConfiguration.getUserName(), dockerConfiguration.getPassword());
                    } else {
                        withStartUpCommand = update.withPrivateRegistryImage(dockerConfiguration.getImage(), dockerConfiguration.getRegistryUrl())
                                .withCredentials(dockerConfiguration.getUserName(), dockerConfiguration.getPassword());
                    }
                    return withStartUpCommand.withStartUpCommand(dockerConfiguration.getStartUpCommand());
                default:
                    throw new AzureToolkitRuntimeException(String.format(UNSUPPORTED_OPERATING_SYSTEM, newRuntime.getOperatingSystem()));
            }
        }
    }
}<|MERGE_RESOLUTION|>--- conflicted
+++ resolved
@@ -4,11 +4,7 @@
  */
 package com.microsoft.azure.toolkit.lib.appservice.service.impl;
 
-<<<<<<< HEAD
-=======
-import com.azure.core.management.exception.ManagementException;
 import com.azure.core.util.logging.ClientLogger;
->>>>>>> 7da8e9f5
 import com.azure.resourcemanager.AzureResourceManager;
 import com.azure.resourcemanager.appservice.models.AppServicePlan;
 import com.azure.resourcemanager.appservice.models.DeployOptions;
@@ -39,13 +35,8 @@
 import java.util.Objects;
 import java.util.stream.Collectors;
 
-<<<<<<< HEAD
 public class WebApp extends AbstractAppService<com.azure.resourcemanager.appservice.models.WebApp> implements IWebApp {
-
-=======
-public class WebApp implements IWebApp {
     private static final ClientLogger LOGGER = new ClientLogger(WebApp.class);
->>>>>>> 7da8e9f5
     private static final String UNSUPPORTED_OPERATING_SYSTEM = "Unsupported operating system %s";
     private WebAppEntity entity;
 
@@ -91,51 +82,10 @@
     @Override
     public void deploy(@Nonnull DeployType deployType, @Nonnull File targetFile, @Nullable String targetPath) {
         final DeployOptions options = new DeployOptions().withPath(targetPath);
-<<<<<<< HEAD
-        getRemoteResource().deploy(com.azure.resourcemanager.appservice.models.DeployType.fromString(deployType.getValue()), targetFile, options);
-=======
         LOGGER.info(String.format("Deploying (%s)[%s] %s ...", TextUtils.cyan(targetFile.toString()),
                 TextUtils.cyan(deployType.toString()),
                 StringUtils.isBlank(targetPath) ? "" : (" to " + TextUtils.green(targetPath))));
-        getWebAppInner().deploy(com.azure.resourcemanager.appservice.models.DeployType.fromString(deployType.getValue()), targetFile, options);
-    }
-
-    @Override
-    public boolean exists() {
-        refreshWebAppInner();
-        return webAppInner != null;
-    }
-
-    @Override
-    public String hostName() {
-        return getWebAppInner().defaultHostname();
-    }
-
-    @Override
-    public String state() {
-        return getWebAppInner().state();
-    }
-
-    @Override
-    public PublishingProfile getPublishingProfile() {
-        final com.azure.resourcemanager.appservice.models.PublishingProfile publishingProfile = getWebAppInner().getPublishingProfile();
-        return PublishingProfile.createFromServiceModel(publishingProfile);
-    }
-
-    @Override
-    public DiagnosticConfig getDiagnosticConfig() {
-        return AppServiceUtils.fromWebAppDiagnosticLogs(getWebAppInner().diagnosticLogsConfig());
-    }
-
-    @Override
-    public Flux<String> streamAllLogsAsync() {
-        return getWebAppInner().streamAllLogsAsync();
-    }
-
-    @Override
-    public Runtime getRuntime() {
-        return AppServiceUtils.getRuntimeFromWebApp(getWebAppInner());
->>>>>>> 7da8e9f5
+        getRemoteResource().deploy(com.azure.resourcemanager.appservice.models.DeployType.fromString(deployType.getValue()), targetFile, options);
     }
 
     @Override
