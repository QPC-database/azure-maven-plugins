/*
 * Copyright (c) Microsoft Corporation. All rights reserved.
 * Licensed under the MIT License. See License.txt in the project root for license information.
 */

package com.microsoft.azure.toolkit.lib.appservice.model;

import com.microsoft.azure.toolkit.lib.common.exception.AzureToolkitRuntimeException;
import org.apache.commons.lang3.StringUtils;

import java.util.Arrays;

public enum FunctionDeployType {
    FTP,
    ZIP,
    MSDEPLOY,
    RUN_FROM_ZIP,
    RUN_FROM_BLOB;

    private static final String UNKNOWN_DEPLOYMENT_TYPE = "The value of <deploymentType> is unknown.";

<<<<<<< HEAD
    public static FunctionDeployType fromString(final String input) {
        if (StringUtils.isEmpty(input)) {
            return EMPTY;
        }
=======
    public static FunctionDeployType fromString(final String input) throws AzureExecutionException {
>>>>>>> 22d29f4e
        return Arrays.stream(FunctionDeployType.values())
                .filter(type -> StringUtils.equalsAnyIgnoreCase(type.name(), input))
                .findFirst().orElseThrow(() -> new AzureToolkitRuntimeException(UNKNOWN_DEPLOYMENT_TYPE));
    }
}<|MERGE_RESOLUTION|>--- conflicted
+++ resolved
@@ -19,14 +19,7 @@
 
     private static final String UNKNOWN_DEPLOYMENT_TYPE = "The value of <deploymentType> is unknown.";
 
-<<<<<<< HEAD
     public static FunctionDeployType fromString(final String input) {
-        if (StringUtils.isEmpty(input)) {
-            return EMPTY;
-        }
-=======
-    public static FunctionDeployType fromString(final String input) throws AzureExecutionException {
->>>>>>> 22d29f4e
         return Arrays.stream(FunctionDeployType.values())
                 .filter(type -> StringUtils.equalsAnyIgnoreCase(type.name(), input))
                 .findFirst().orElseThrow(() -> new AzureToolkitRuntimeException(UNKNOWN_DEPLOYMENT_TYPE));
