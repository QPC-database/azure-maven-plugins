--- conflicted
+++ resolved
@@ -8,11 +8,7 @@
     <parent>
         <groupId>com.microsoft.azure</groupId>
         <artifactId>azure-maven-plugins-pom</artifactId>
-<<<<<<< HEAD
-        <version>1.0.5</version>
-=======
         <version>1.0.5-SNAPSHOT</version>
->>>>>>> 3077ed8d
         <relativePath>../azure-maven-plugins-pom</relativePath>
     </parent>
 
