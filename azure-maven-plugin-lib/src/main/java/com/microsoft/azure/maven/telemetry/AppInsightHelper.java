/*
 * Copyright (c) Microsoft Corporation. All rights reserved.
 * Licensed under the MIT License. See License.txt in the project root for license information.
 */

package com.microsoft.azure.maven.telemetry;

import com.microsoft.applicationinsights.TelemetryClient;
import com.microsoft.applicationinsights.internal.channel.common.ApacheSenderFactory;
<<<<<<< HEAD
import com.microsoft.azure.toolkit.lib.common.utils.HashMacUtils;
=======
import com.microsoft.azure.toolkit.lib.common.utils.InstallationIdUtils;
>>>>>>> ebe67096

import java.util.HashMap;
import java.util.Map;
import java.util.UUID;

import static com.microsoft.azure.maven.telemetry.TelemetryConstants.TELEMETRY_EVENT_TELEMETRY_NOT_ALLOWED;
import static com.microsoft.azure.maven.telemetry.TelemetryConstants.TELEMETRY_KEY_INSTALLATIONID;
import static com.microsoft.azure.maven.telemetry.TelemetryConstants.TELEMETRY_KEY_SESSION_ID;

public enum AppInsightHelper implements TelemetryProxy {
    INSTANCE;

    private boolean isEnabled = true;
    private String sessionId;
    private TelemetryClient client = new TelemetryClient();
    private Map<String, String> defaultProperties = new HashMap<>();

    AppInsightHelper() {
        sessionId = UUID.randomUUID().toString();
        defaultProperties.put(TELEMETRY_KEY_SESSION_ID, sessionId);
<<<<<<< HEAD
        defaultProperties.put(TELEMETRY_KEY_INSTALLATIONID, HashMacUtils.getHashMac());
=======
        defaultProperties.put(TELEMETRY_KEY_INSTALLATIONID, InstallationIdUtils.getHashMac());
>>>>>>> ebe67096
        initTelemetryHttpClient();
    }

    public void enable() {
        this.isEnabled = true;
    }

    public void disable() {
        trackEvent(TELEMETRY_EVENT_TELEMETRY_NOT_ALLOWED);
        this.isEnabled = false;
    }

    public void trackEvent(final String eventName) {
        trackEvent(eventName, null);
    }

    public void trackEvent(final String eventName, final Map<String, String> customProperties) {
        trackEvent(eventName, customProperties, false);
    }

    public void trackEvent(String eventName, Map<String, String> customProperties, boolean overrideDefaultProperties) {
        if (!isEnabled) {
            return;
        }
        try {
            final Map<String, String> properties = mergeProperties(customProperties, overrideDefaultProperties);
            client.trackEvent(eventName, properties, null);
            client.flush();
        } catch (Exception ex) {
            // swallow this exception
            ex.printStackTrace();
        }
    }

    // When maven goal executes too quick, The HTTPClient of AI SDK may not fully initialized and will step
    // into endless loop when close, we need to call it in main thread.
    // Refer here for detail codes: https://github.com/Microsoft/ApplicationInsights-Java/blob/master/core/src
    // /main/java/com/microsoft/applicationinsights/internal/channel/common/ApacheSender43.java#L103
    public void initTelemetryHttpClient() {
        try {
            ApacheSenderFactory.INSTANCE.create().getHttpClient();
        } catch (Exception e) {
            // swallow this exception
        }
    }

    public String getSessionId() {
        return sessionId;
    }

    public String getInstallationId() {
<<<<<<< HEAD
        return HashMacUtils.getHashMac();
=======
        return InstallationIdUtils.getHashMac();
>>>>>>> ebe67096
    }

    public void addDefaultProperty(String key, String value) {
        defaultProperties.put(key, value);
    }

    protected Map<String, String> mergeProperties(Map<String, String> customProperties,
                                                  boolean overrideDefaultProperties) {
        if (customProperties == null) {
            return defaultProperties;
        }

        final Map<String, String> baseMap = overrideDefaultProperties ? defaultProperties : customProperties;
        final Map<String, String> addMap = overrideDefaultProperties ? customProperties : defaultProperties;
        final Map<String, String> result = new HashMap<>(baseMap);
        result.putAll(addMap);

        return result;
    }

    @Override
    public Map<String, String> getDefaultProperties() {
        return defaultProperties;
    }
}
<|MERGE_RESOLUTION|>--- conflicted
+++ resolved
@@ -7,11 +7,7 @@
 
 import com.microsoft.applicationinsights.TelemetryClient;
 import com.microsoft.applicationinsights.internal.channel.common.ApacheSenderFactory;
-<<<<<<< HEAD
-import com.microsoft.azure.toolkit.lib.common.utils.HashMacUtils;
-=======
 import com.microsoft.azure.toolkit.lib.common.utils.InstallationIdUtils;
->>>>>>> ebe67096
 
 import java.util.HashMap;
 import java.util.Map;
@@ -32,11 +28,7 @@
     AppInsightHelper() {
         sessionId = UUID.randomUUID().toString();
         defaultProperties.put(TELEMETRY_KEY_SESSION_ID, sessionId);
-<<<<<<< HEAD
-        defaultProperties.put(TELEMETRY_KEY_INSTALLATIONID, HashMacUtils.getHashMac());
-=======
         defaultProperties.put(TELEMETRY_KEY_INSTALLATIONID, InstallationIdUtils.getHashMac());
->>>>>>> ebe67096
         initTelemetryHttpClient();
     }
 
@@ -88,11 +80,7 @@
     }
 
     public String getInstallationId() {
-<<<<<<< HEAD
-        return HashMacUtils.getHashMac();
-=======
         return InstallationIdUtils.getHashMac();
->>>>>>> ebe67096
     }
 
     public void addDefaultProperty(String key, String value) {
